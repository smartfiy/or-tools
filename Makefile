--- conflicted
+++ resolved
@@ -95,15 +95,15 @@
 ifeq ($(BUILD_DOTNET),ON)
 BUILT_LANGUAGES +=, .Net (6.0)
 endif
+ifeq ($(BUILD_GO),ON)
+BUILT_LANGUAGES +=, Go
+endif
 
 include $(OR_ROOT)makefiles/Makefile.cpp.mk
 include $(OR_ROOT)makefiles/Makefile.dotnet.mk
-<<<<<<< HEAD
 include $(OR_ROOT)makefiles/Makefile.go.mk
-=======
 include $(OR_ROOT)makefiles/Makefile.java.mk
 include $(OR_ROOT)makefiles/Makefile.python.mk
->>>>>>> 8768ed7a
 include $(OR_ROOT)makefiles/Makefile.archive.mk
 ifneq ($(PLATFORM),WIN64)
 include $(OR_ROOT)makefiles/Makefile.doc.mk
@@ -129,36 +129,10 @@
 endif
 
 .PHONY: help_all
-<<<<<<< HEAD
-help_all: help_usage help_third_party help_cc help_python help_java help_dotnet help_go help_archive help_doc
-
-.PHONY: build_all
-build_all: cc python java dotnet go
-	@echo Or-tools have been built for $(BUILT_LANGUAGES)
+help_all: help_usage help_cpp help_dotnet help_go help_java help_python help_archive help_doc
 
 .PHONY: check_all
-check_all: check_cc check_python check_java check_dotnet check_go
-	@echo Or-tools have been built and checked for $(BUILT_LANGUAGES)
-
-.PHONY: test_all
-test_all: test_cc test_python test_java test_dotnet test_go
-	@echo Or-tools have been built and tested for $(BUILT_LANGUAGES)
-
-.PHONY: clean_all
-clean_all: clean_cc clean_python clean_java clean_dotnet clean_go clean_compat clean_archive
-	-$(DELREC) $(BIN_DIR)
-	-$(DELREC) $(LIB_DIR)
-	-$(DELREC) $(OBJ_DIR)
-	-$(DELREC) $(GEN_PATH)
-	@echo Or-tools have been cleaned for $(BUILT_LANGUAGES)
-
-.PHONY: detect_all
-detect_all: detect_port detect_third_party detect_cc detect_python detect_java detect_dotnet detect_go detect_archive
-=======
-help_all: help_usage help_cpp help_dotnet help_java help_python help_archive help_doc
-
-.PHONY: check_all
-check_all: check_cpp check_dotnet check_java check_python
+check_all: check_cpp check_dotnet check_go check_java check_python
 	@echo Or-tools has been built and checked for "$(BUILT_LANGUAGES)"
 
 # Commands to build/clean all languages.
@@ -168,29 +142,28 @@
 
 .PHONY: build_all
 build_all:
-	$(MAKE) third_party BUILD_DOTNET=ON BUILD_JAVA=ON BUILD_PYTHON=ON
+	$(MAKE) third_party BUILD_DOTNET=ON BUILD_GO=ON BUILD_JAVA=ON BUILD_PYTHON=ON
 	cmake --build $(BUILD_DIR) --target install --config $(BUILD_TYPE) -j $(JOBS) -v
 	@echo Or-tools has been built for "$(BUILT_LANGUAGES)"
 
 .PHONY: test_all
-test_all: test_cpp test_dotnet test_java test_python
+test_all: test_cpp test_dotnet test_go test_java test_python
 	@echo Or-tools have been built and tested for "$(BUILT_LANGUAGES)"
 
 .PHONY: archive_all
-archive_all: archive_cpp archive_dotnet archive_java archive_python archive_data
+archive_all: archive_cpp archive_dotnet archive_go archive_java archive_python archive_data
 	@echo Or-tools has been built and archived for "$(BUILT_LANGUAGES)"
 
 .PHONY: test_archive_all
-test_archive_all: test_archive_cpp test_archive_dotnet test_archive_java test_archive_python
+test_archive_all: test_archive_cpp test_archive_dotnet test_archive_go test_archive_java test_archive_python
 	@echo Or-tools archives have been checked for "$(BUILT_LANGUAGES)"
 
 .PHONY: clean_all
-clean_all: clean_cpp clean_dotnet clean_java clean_python clean_archive
+clean_all: clean_cpp clean_dotnet clean_go clean_java clean_python clean_archive
 	@echo Or-Tools has been cleaned for "$(BUILT_LANGUAGES)"
 
 .PHONY: detect_all
-detect_all: detect_port detect_cpp detect_dotnet detect_java detect_python detect_archive
->>>>>>> 8768ed7a
+detect_all: detect_port detect_cpp detect_dotnet detect_go detect_java detect_python detect_archive
 	@echo SOURCE = $(SOURCE)
 	@echo SOURCE_PATH = $(SOURCE_PATH)
 	@echo SOURCE_NAME = $(SOURCE_NAME)
