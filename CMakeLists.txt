--- conflicted
+++ resolved
@@ -437,11 +437,7 @@
 endforeach()
 
 # Same for examples
-<<<<<<< HEAD
-foreach(EXAMPLES IN ITEMS contrib cpp python java dotnet go)
-=======
-foreach(EXAMPLES IN ITEMS contrib cpp dotnet java python)
->>>>>>> 8768ed7a
+foreach(EXAMPLES IN ITEMS contrib cpp dotnet java python go)
   add_subdirectory(examples/${EXAMPLES})
 endforeach()
 
