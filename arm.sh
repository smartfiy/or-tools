--- conflicted
+++ resolved
@@ -18,16 +18,10 @@
 
 export PROJECT=or-tools
 #export PROJECT=glop
-<<<<<<< HEAD
 #export TARGET=x86_64
-export TARGET=aarch64-unknown-linux-gnu
-=======
-
-#export TARGET=x86_64
-export TARGET=aarch64
 #export TARGET=mips64
 #export TARGET=ppc64
->>>>>>> 8768ed7a
+export TARGET=aarch64-unknown-linux-gnu
 
 # for m1 mac
 # NOTE: aarch64 and arm64 are equivalent
